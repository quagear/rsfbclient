--- conflicted
+++ resolved
@@ -1,16 +1,9 @@
 //! Sql parameter types and traits
 
-<<<<<<< HEAD
-use crate::error::FbError;
-use crate::ibase;
-
+use crate::{ibase, SqlType, error::FbError};
 use regex::Regex;
-use Param::*;
-=======
-use crate::{ibase, SqlType};
 
 pub use SqlType::*;
->>>>>>> e9839e2a
 
 /// Max length that can be sent without creating a BLOB
 pub const MAX_TEXT_LENGTH: usize = 32767;
@@ -129,15 +122,12 @@
 
 /// Implemented for types that represents a list of parameters
 pub trait IntoParams {
-<<<<<<< HEAD
-    fn to_params(self) -> Vec<Param>;
+
+    fn to_params(self) -> Vec<SqlType>;
 
     fn names(&self) -> Option<Vec<String>> {
         return None;
     }
-=======
-    fn to_params(self) -> Vec<SqlType>;
->>>>>>> e9839e2a
 }
 
 /// Allow use of a vector instead of tuples, for when the number of parameters are unknow at compile time
