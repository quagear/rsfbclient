<<<<<<< HEAD
//!
//! Rust Firebird Client
//!
//! Error status
//!
=======
//
// Rust Firebird Client
//
// Error status
//
>>>>>>> 07405588

use std::ffi::CStr;
use std::mem;
use std::os::raw::c_char;
use std::os::raw::c_void;

use super::ibase;

#[derive(Debug)]
pub struct FbError {
    pub msg: String,
    pub code: i32,
}

impl FbError {
    pub unsafe fn from_status(mut status: *mut ibase::ISC_STATUS_ARRAY) -> FbError {
        let code = ibase::isc_sqlcode(status);
        let mut msg = String::new();
        let c_msg: *mut c_char = libc::malloc(1024 * mem::size_of::<c_char>()) as *mut c_char;

        while ibase::fb_interpret(c_msg, 1024, &mut status) != 0 {
            let s_str = CStr::from_ptr(c_msg)
                .to_str()
                .expect("Error on decode the error message")
                .to_string();

            msg.push_str(&s_str);
            msg.push('\n');
        }

        libc::free(c_msg as *mut c_void);

        FbError {
            code: code,
            msg: msg,
        }
    }
}<|MERGE_RESOLUTION|>--- conflicted
+++ resolved
@@ -1,16 +1,8 @@
-<<<<<<< HEAD
-//!
-//! Rust Firebird Client
-//!
-//! Error status
-//!
-=======
 //
 // Rust Firebird Client
 //
 // Error status
 //
->>>>>>> 07405588
 
 use std::ffi::CStr;
 use std::mem;
