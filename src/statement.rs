--- conflicted
+++ resolved
@@ -12,15 +12,9 @@
     Column, FbError, FirebirdClient, FreeStmtOp, FromRow, IntoParams, NamedParams, StmtType,
 };
 
-<<<<<<< HEAD
 pub struct Statement<'c, 't, C: FirebirdClient> {
-    pub(crate) data: StatementData<C::StmtHandle>,
+    pub(crate) data: StatementData<C>,
     pub(crate) tr: &'t mut Transaction<'c, C>,
-=======
-pub struct Statement<'c, C: FirebirdClient> {
-    pub(crate) data: StatementData<C>,
-    pub(crate) conn: &'c Connection<C>,
->>>>>>> 45f1d8b5
 }
 
 impl<'c, 't, C> Statement<'c, 't, C>
@@ -76,13 +70,8 @@
     }
 }
 /// Cursor to fetch the results of a statement
-<<<<<<< HEAD
 pub struct StatementFetch<'c, 's, R, C: FirebirdClient> {
-    pub(crate) stmt: &'s mut StatementData<C::StmtHandle>,
-=======
-pub struct StatementFetch<'s, R, C: FirebirdClient> {
     pub(crate) stmt: &'s mut StatementData<C>,
->>>>>>> 45f1d8b5
     /// Transaction needs to be alive for the fetch to work
     pub(crate) tr: &'s mut Transaction<'c, C>,
     /// Type to convert the rows
@@ -134,21 +123,12 @@
 
 impl<C: FirebirdClient> StatementData<C>
 where
-<<<<<<< HEAD
-    H: Send,
-{
-    /// Prepare the statement that will be executed
-    pub fn prepare<C>(
-        conn: &mut Connection<C>,
-        tr: &mut TransactionData<C::TrHandle>,
-=======
-    C::StmtHandle: Send + Clone + Copy,
+    C::StmtHandle: Send,
 {
     /// Prepare the statement that will be executed
     pub fn prepare(
-        conn: &Connection<C>,
+        conn: &mut Connection<C>,
         tr: &mut TransactionData<C>,
->>>>>>> 45f1d8b5
         raw_sql: &str,
         named_params: bool,
     ) -> Result<Self, FbError> {
@@ -175,13 +155,8 @@
     /// Use `()` for no parameters or a tuple of parameters
     pub fn execute<T>(
         &mut self,
-<<<<<<< HEAD
         conn: &mut Connection<C>,
-        tr: &mut TransactionData<C::TrHandle>,
-=======
-        conn: &Connection<C>,
         tr: &mut TransactionData<C>,
->>>>>>> 45f1d8b5
         params: T,
     ) -> Result<(), FbError>
     where
@@ -207,13 +182,8 @@
     /// Use `()` for no parameters or a tuple of parameters
     pub fn execute2<T>(
         &mut self,
-<<<<<<< HEAD
         conn: &mut Connection<C>,
-        tr: &mut TransactionData<C::TrHandle>,
-=======
-        conn: &Connection<C>,
         tr: &mut TransactionData<C>,
->>>>>>> 45f1d8b5
         params: T,
     ) -> Result<Vec<Column>, FbError>
     where
@@ -233,13 +203,8 @@
     /// Use `()` for no parameters or a tuple of parameters
     pub fn query<'s, T>(
         &'s mut self,
-<<<<<<< HEAD
         conn: &'s mut Connection<C>,
-        tr: &mut TransactionData<C::TrHandle>,
-=======
-        conn: &'s Connection<C>,
         tr: &mut TransactionData<C>,
->>>>>>> 45f1d8b5
         params: T,
     ) -> Result<(), FbError>
     where
@@ -256,50 +221,21 @@
     /// Fetch for the next row, needs to be called after `query`
     pub fn fetch(
         &mut self,
-<<<<<<< HEAD
         conn: &mut Connection<C>,
-        tr: &mut TransactionData<C::TrHandle>,
-    ) -> Result<Option<Vec<Column>>, FbError>
-    where
-        C: FirebirdClient<StmtHandle = H>,
-    {
-=======
-        conn: &Connection<C>,
-        tr: &TransactionData<C>,
+        tr: &mut TransactionData<C>,
     ) -> Result<Option<Vec<Column>>, FbError> {
->>>>>>> 45f1d8b5
         conn.cli
             .fetch(&mut conn.handle, &mut tr.handle, &mut self.handle)
     }
 
     /// Closes the statement cursor, if it was open
-<<<<<<< HEAD
-    pub fn close_cursor<C>(&mut self, conn: &mut Connection<C>) -> Result<(), FbError>
-    where
-        C: FirebirdClient<StmtHandle = H>,
-    {
+    pub fn close_cursor(&mut self, conn: &mut Connection<C>) -> Result<(), FbError> {
         conn.cli.free_statement(&mut self.handle, FreeStmtOp::Close)
     }
 
     /// Closes the statement
-    pub fn close<C>(&mut self, conn: &mut Connection<C>) -> Result<(), FbError>
-    where
-        C: FirebirdClient<StmtHandle = H>,
-    {
+    pub fn close(&mut self, conn: &mut Connection<C>) -> Result<(), FbError> {
         conn.cli.free_statement(&mut self.handle, FreeStmtOp::Drop)
-=======
-    pub fn close_cursor(&mut self, conn: &Connection<C>) -> Result<(), FbError> {
-        conn.cli
-            .borrow_mut()
-            .free_statement(self.handle, FreeStmtOp::Close)
-    }
-
-    /// Closes the statement
-    pub fn close(&mut self, conn: &Connection<C>) -> Result<(), FbError> {
-        conn.cli
-            .borrow_mut()
-            .free_statement(self.handle, FreeStmtOp::Drop)
->>>>>>> 45f1d8b5
     }
 }
 
