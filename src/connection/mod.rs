--- conflicted
+++ resolved
@@ -4,7 +4,7 @@
 //! Connection functions
 //!
 use rsfbclient_core::{Dialect, FbError, FirebirdClient, FirebirdClientDbOps, FromRow, IntoParams};
-use std::{cell::RefCell, marker, mem::ManuallyDrop};
+use std::{marker, mem::ManuallyDrop};
 
 use crate::{query::Queryable, statement::StatementData, Execute, Transaction};
 use stmt_cache::{StmtCache, StmtCacheData};
@@ -12,15 +12,7 @@
 #[cfg(feature = "pool")]
 pub mod pool;
 
-<<<<<<< HEAD
-use rsfbclient_core::{
-    charset::Charset, charset::UTF_8, Dialect, FbError, FirebirdClient,
-    FirebirdClientEmbeddedAttach, FirebirdClientRemoteAttach, FromRow, IntoParams,
-};
-use std::marker;
-=======
 pub mod builders {
->>>>>>> 45f1d8b5
 
     #![allow(unused_imports)]
     use super::{
@@ -84,64 +76,19 @@
     pub(crate) dialect: Dialect,
 
     /// Cache for the prepared statements
-<<<<<<< HEAD
-    pub(crate) stmt_cache: StmtCache<StatementData<C::StmtHandle>>,
-=======
-    pub(crate) stmt_cache: RefCell<StmtCache<StatementData<C>>>,
->>>>>>> 45f1d8b5
+    pub(crate) stmt_cache: StmtCache<StatementData<C>>,
 
     /// Firebird client
     pub(crate) cli: C,
 }
 
-<<<<<<< HEAD
-impl<C> Connection<C>
-where
-    C: FirebirdClient + FirebirdClientRemoteAttach,
-{
-    /// Open a new connection to the database
-    fn open_remote(builder: &ConnectionBuilder<C>, mut cli: C) -> Result<Connection<C>, FbError> {
-        let handle = cli.attach_database(
-            &builder.host,
-            builder.port,
-            &builder.db_name,
-            &builder.user,
-            &builder.pass,
-        )?;
-
-        let stmt_cache = StmtCache::new(builder.stmt_cache_size);
-
-        Ok(Connection {
-            handle,
-            dialect: builder.dialect,
-            stmt_cache,
-            cli,
-        })
-    }
-}
-
-impl<C> Connection<C>
-where
-    C: FirebirdClient + FirebirdClientEmbeddedAttach,
-{
-    /// Open a new connection to the database
-    fn open_embedded(
-        builder: &ConnectionBuilderEmbedded<C>,
-=======
 impl<C: FirebirdClient> Connection<C> {
     fn open(
->>>>>>> 45f1d8b5
         mut cli: C,
         conf: &ConnectionConfiguration<C::AttachmentConfig>,
     ) -> Result<Connection<C>, FbError> {
-<<<<<<< HEAD
-        let handle = cli.attach_database(&builder.db_name, &builder.user)?;
-
-        let stmt_cache = StmtCache::new(builder.stmt_cache_size);
-=======
         let handle = cli.attach_database(&conf.attachment_conf)?;
-        let stmt_cache = RefCell::new(StmtCache::new(conf.stmt_cache_size));
->>>>>>> 45f1d8b5
+        let stmt_cache = StmtCache::new(conf.stmt_cache_size);
 
         Ok(Connection {
             handle,
@@ -167,26 +114,19 @@
 
     //cleans up statement cache and releases the database handle
     fn cleanup_and_detach(&mut self) -> Result<(), FbError> {
-        self.stmt_cache.borrow_mut().close_all(self);
-
-        self.cli.get_mut().detach_database(self.handle)?;
+        StmtCache::close_all(self);
+
+        self.cli.detach_database(&mut self.handle)?;
 
         Ok(())
     }
 
     /// Run a closure with a transaction, if the closure returns an error
     /// the transaction will rollback, else it will be committed
-<<<<<<< HEAD
-    pub fn with_transaction<T>(
-        &mut self,
-        closure: impl FnOnce(&mut Transaction<C>) -> Result<T, FbError>,
-    ) -> Result<T, FbError> {
-=======
-    pub fn with_transaction<T, F>(&self, closure: F) -> Result<T, FbError>
+    pub fn with_transaction<T, F>(&mut self, closure: F) -> Result<T, FbError>
     where
         F: FnOnce(&mut Transaction<C>) -> Result<T, FbError>,
     {
->>>>>>> 45f1d8b5
         let mut tr = Transaction::new(self)?;
 
         let res = closure(&mut tr);
@@ -199,23 +139,6 @@
 
         res
     }
-<<<<<<< HEAD
-
-    /// Close the current connection
-    pub fn close(mut self) -> Result<(), FbError> {
-        self.__close()
-    }
-
-    /// Close the current connection. With an `&mut self` to be used in the drop code too
-    fn __close(&mut self) -> Result<(), FbError> {
-        StmtCache::close_all(self);
-
-        self.cli.detach_database(&mut self.handle)?;
-
-        Ok(())
-    }
-=======
->>>>>>> 45f1d8b5
 }
 
 impl<C: FirebirdClient> Drop for Connection<C> {
