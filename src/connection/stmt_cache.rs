//!
//! Rust Firebird Client
//!
//! Statement Cache
//!

use lru_cache::LruCache;
use std::collections::HashSet;

use crate::{statement::StatementData, transaction::TransactionData, Connection, FbError};
use rsfbclient_core::FirebirdClient;

/// Cache of prepared statements.
///
/// Must be emptied by calling `close_all` before dropping.
pub struct StmtCache<T> {
    cache: LruCache<String, T>,
    sqls: HashSet<String>,
}

pub struct StmtCacheData<T> {
    pub(crate) sql: String,
    pub(crate) stmt: T,
}

/// General functions
impl<T> StmtCache<T> {
    pub fn new(capacity: usize) -> Self {
        Self {
            cache: LruCache::new(capacity),
            sqls: HashSet::with_capacity(capacity),
        }
    }

    /// Get a prepared statement from the cache
    fn get(&mut self, sql: &str) -> Option<StmtCacheData<T>> {
        if let Some(stmt) = self.cache.remove(sql) {
            let sql = self.sqls.take(sql).unwrap();

            Some(StmtCacheData { stmt, sql })
        } else {
            None
        }
    }

    /// Adds a prepared statement to the cache, returning the previous one for this sql
    /// or another if the cache is full
    fn insert(&mut self, data: StmtCacheData<T>) -> Option<T> {
        if self.sqls.contains(&data.sql) {
            // Insert the new one and return the old
            self.cache.insert(data.sql, data.stmt)
        } else {
            // Insert the sql
            self.sqls.insert(data.sql.clone());

            // If full, remove the last recently used
            let old = if self.cache.len() == self.cache.capacity() {
                if let Some((sql, stmt)) = self.cache.remove_lru() {
                    // Remove the sql
                    self.sqls.remove(&sql);

                    Some(stmt)
                } else {
                    None
                }
            } else {
                None
            };

            // Insert the new one
            self.cache.insert(data.sql, data.stmt);

            old
        }
    }
}

/// Functions specific for when the data is a `StatementData`
impl<C: FirebirdClient> StmtCache<StatementData<C>>
where
    C::StmtHandle: Send + Clone + Copy,
{
    /// Get a prepared statement from the cache, or prepare one
    pub fn get_or_prepare(
        &mut self,
        conn: &Connection<C>,
        tr: &mut TransactionData<C>,
        sql: &str,
<<<<<<< HEAD
    ) -> Result<StmtCacheData<StatementData<C>>, FbError> {
=======
        named_params: bool,
    ) -> Result<StmtCacheData<StatementData<H>>, FbError>
    where
        C: FirebirdClient<StmtHandle = H>,
    {
>>>>>>> 6fa6b696
        if let Some(data) = self.get(sql) {
            Ok(data)
        } else {
            Ok(StmtCacheData {
                sql: sql.to_string(),
                stmt: StatementData::prepare(conn, tr, sql, named_params)?,
            })
        }
    }

    /// Adds a prepared statement to the cache, closing the previous one for this sql
    /// or another if the cache is full
    pub fn insert_and_close(
        &mut self,
        conn: &Connection<C>,
        data: StmtCacheData<StatementData<C>>,
    ) -> Result<(), FbError> {
        self.sqls.insert(data.sql.clone());

        // Insert the new one and close the old if exists
        if let Some(mut stmt) = self.insert(data) {
            stmt.close(conn)?;
        }

        Ok(())
    }

    /// Closes all statements in the cache.
    /// Needs to be called before dropping the cache.
    pub fn close_all(&mut self, conn: &Connection<C>) {
        for (_, stmt) in self.cache.iter_mut() {
            stmt.close(conn).ok();
        }
    }
}

#[test]
fn stmt_cache_test() {
    let mut cache = StmtCache::new(2);

    let mk_test_data = |n: usize| StmtCacheData {
        sql: format!("sql {}", n),
        stmt: n,
    };

    let sql1 = mk_test_data(1);
    let sql2 = mk_test_data(2);
    let sql3 = mk_test_data(3);
    let sql4 = mk_test_data(4);
    let sql5 = mk_test_data(5);
    let sql6 = mk_test_data(6);

    assert!(cache.get(&sql1.sql).is_none());

    assert!(cache.insert(sql1).is_none());

    assert!(cache.insert(sql2).is_none());

    let stmt = cache.insert(sql3).expect("sql1 not returned");
    assert_eq!(stmt, 1);

    assert!(cache.get("sql 1").is_none());

    // Marks sql2 as recently used, so 3 must be removed in the next insert
    let sql2 = cache.get("sql 2").expect("Sql 2 not in the cache");
    assert!(cache.insert(sql2).is_none());

    let stmt = cache.insert(sql4).expect("sql3 not returned");
    assert_eq!(stmt, 3);

    let stmt = cache.insert(sql5).expect("sql2 not returned");
    assert_eq!(stmt, 2);

    let stmt = cache.insert(sql6).expect("sql4 not returned");
    assert_eq!(stmt, 4);

    assert_eq!(cache.get("sql 5").expect("sql5 not in the cache").stmt, 5);
    assert_eq!(cache.get("sql 6").expect("sql6 not in the cache").stmt, 6);

    assert!(cache.cache.is_empty());
    assert!(cache.sqls.is_empty());
}<|MERGE_RESOLUTION|>--- conflicted
+++ resolved
@@ -86,15 +86,9 @@
         conn: &Connection<C>,
         tr: &mut TransactionData<C>,
         sql: &str,
-<<<<<<< HEAD
-    ) -> Result<StmtCacheData<StatementData<C>>, FbError> {
-=======
         named_params: bool,
-    ) -> Result<StmtCacheData<StatementData<H>>, FbError>
-    where
-        C: FirebirdClient<StmtHandle = H>,
+    ) -> Result<StmtCacheData<StatementData<C>>, FbError>
     {
->>>>>>> 6fa6b696
         if let Some(data) = self.get(sql) {
             Ok(data)
         } else {
